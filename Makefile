# Copyright 2020 20hz, LLC
#
# Licensed under the Apache License, Version 2.0 (the "License");
# you may not use this file except in compliance with the License.
# You may obtain a copy of the License at
#
#    http://www.apache.org/licenses/LICENSE-2.0
#
# Unless required by applicable law or agreed to in writing, software
# distributed under the License is distributed on an "AS IS" BASIS,
# WITHOUT WARRANTIES OR CONDITIONS OF ANY KIND, either express or implied.
# See the License for the specific language governing permissions and
# limitations under the License.

.PHONY: all agent fmt lint

all: lint fmt agent-amd64 agent-arm

agent-amd64:
	@GOOS=linux GOARCH=amd64 go build -o jacktrip-agent-amd64 ./cmd

agent-arm:
	@GOOS=linux GOARCH=arm go build -o jacktrip-agent-arm ./cmd

fmt:
	@gofmt -l -w `find ./ -name "*.go"`

lint:
	@golint ./...

<<<<<<< HEAD
# You need to disable root user logic in cmd/main.go
run_server:
	@go run ./cmd -s

ssh:
	@sshpass -p jacktrip ssh pi@jacktrip.local

update_device: agent-arm
	@mv jacktrip-agent-arm jacktrip-agent
	@echo 'built a jacktrip-agent binary'
	@sshpass -p jacktrip ssh pi@jacktrip.local "sudo mount -o remount,rw / && sudo rm /usr/local/bin/jacktrip-agent" || true
	@echo 'removed jacktrip-agent binary from the device'
	@sshpass -p jacktrip scp jacktrip-agent pi@jacktrip.local:~
	@echo 'copied local jacktrip-agent binary into the device'
	@sshpass -p jacktrip ssh pi@jacktrip.local "sudo mount -o remount,rw / && sudo mv ~/jacktrip-agent /usr/local/bin/jacktrip-agent && sudo systemctl restart jacktrip-agent.service"
	@echo 'restarted the service'
=======
small-tests:
	@go clean -testcache
	@mkdir -p artifacts
	@gotestsum -f standard-verbose --junitfile artifacts/results-small.xml -- -coverprofile=artifacts/coverage.out -tags=unit ./...
>>>>>>> e9b0c447
<|MERGE_RESOLUTION|>--- conflicted
+++ resolved
@@ -28,7 +28,6 @@
 lint:
 	@golint ./...
 
-<<<<<<< HEAD
 # You need to disable root user logic in cmd/main.go
 run_server:
 	@go run ./cmd -s
@@ -45,9 +44,8 @@
 	@echo 'copied local jacktrip-agent binary into the device'
 	@sshpass -p jacktrip ssh pi@jacktrip.local "sudo mount -o remount,rw / && sudo mv ~/jacktrip-agent /usr/local/bin/jacktrip-agent && sudo systemctl restart jacktrip-agent.service"
 	@echo 'restarted the service'
-=======
+	
 small-tests:
 	@go clean -testcache
 	@mkdir -p artifacts
-	@gotestsum -f standard-verbose --junitfile artifacts/results-small.xml -- -coverprofile=artifacts/coverage.out -tags=unit ./...
->>>>>>> e9b0c447
+	@gotestsum -f standard-verbose --junitfile artifacts/results-small.xml -- -coverprofile=artifacts/coverage.out -tags=unit ./...