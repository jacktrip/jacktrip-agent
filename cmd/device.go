// Copyright 2020-2022 JackTrip Labs, Inc.
//
// Licensed under the Apache License, Version 2.0 (the "License");
// you may not use this file except in compliance with the License.
// You may obtain a copy of the License at
//
//     http://www.apache.org/licenses/LICENSE-2.0
//
// Unless required by applicable law or agreed to in writing, software
// distributed under the License is distributed on an "AS IS" BASIS,
// WITHOUT WARRANTIES OR CONDITIONS OF ANY KIND, either express or implied.
// See the License for the specific language governing permissions and
// limitations under the License.

package main

import (
	"context"
	"fmt"
	"io/ioutil"
	"net/http"
	"os"
	"os/exec"
	"os/signal"
	"regexp"
	"strings"
	"sync"
	"syscall"
	"time"

	"github.com/gorilla/mux"

	"github.com/jacktrip/jacktrip-agent/pkg/client"
)

const (
	// DeviceHeartbeatPath is a WSS API route used for bi-directional updates for a given device
	DeviceHeartbeatPath = "/devices/%s/heartbeat"

	// PathToAvahiServiceFile is the path to the avahi service file for jacktrip-agent
	PathToAvahiServiceFile = "/tmp/avahi/services/jacktrip-agent.service"

	// JackDeviceConfigTemplate is the template used to generate /tmp/default/jack file on raspberry pi devices
	JackDeviceConfigTemplate = "JACK_OPTS=-d %s --rate %d --period %d\n"

	// JackTripDeviceConfigTemplate is the template used to generate /tmp/default/jacktrip file  on raspberry pi devices
	JackTripDeviceConfigTemplate = "JACKTRIP_OPTS=-t -z --udprt --receivechannels %d --sendchannels %d -C %s --peerport %d --bindport %d --clientname hubserver --remotename %s %s\n"

	// JamulusDeviceConfigTemplate is the template used to generate /tmp/default/jamulus file on raspberry pi devices
	JamulusDeviceConfigTemplate = "JAMULUS_OPTS=-n -i /tmp/jamulus.ini -c %s:%d\n"

	// DevicesRedirectURL is a template used to construct UI redirect URL for this device
	DevicesRedirectURL = "https://app.jacktrip.org/devices/%s?apiPrefix=%s&apiHash=%s"

	// PathToMACAddress is the path to ethernet device MAC address, via Linux kernel
	PathToMACAddress = "/sys/class/net/eth0/address"

	// PathToAsoundCards is the path to the ALSA card list
	PathToAsoundCards = "/proc/asound/cards"

	// ALSAInputSourceToken is a regex pattern to determine if an ALSA control is used for input: https://www.kernel.org/doc/html/latest/sound/designs/control-names.html
	ALSAInputSourceToken = `Mic|ADC`
)

var ac *AutoConnector
var soundDeviceName = ""
var soundDeviceType = ""
var lastDeviceStatus = "starting"
var currentDeviceConfig client.DeviceAgentConfig

// runOnDevice is used to run jacktrip-agent on a raspberry pi device
func runOnDevice(apiOrigin string) {
	log.Info("Running jacktrip-agent in device mode")

	exit := make(chan os.Signal, 1)
	signal.Notify(exit, syscall.SIGINT, syscall.SIGTERM, os.Interrupt)

	// get sound device name and type
	soundDeviceName = getSoundDeviceName()
	soundDeviceType = getSoundDeviceType()
	log.Info("Detected sound device", "name", soundDeviceName, "type", soundDeviceType)

	// restore alsa card state, if saved state exists
	alsaStateFile := fmt.Sprintf("%s/asound.%s.state", AgentLibDir, soundDeviceType)
	if _, err := os.Stat(alsaStateFile); err == nil {
		log.Info("Restoring ALSA state", "file", alsaStateFile)
		cmd := exec.Command("/usr/sbin/alsactl", "restore", "--file", alsaStateFile)
		if err := cmd.Run(); err != nil {
			log.Error(err, "Unable to restore ALSA state", "file", alsaStateFile)
		}
	}

	// get mac and credentials
	mac := getMACAddress()
	credentials := getCredentials()

	// setup cancellation context and wait group for multiple routines
	ctx, cancel := context.WithCancel(context.Background())
	var wg sync.WaitGroup

	// start HTTP server to redirect requests
	router := mux.NewRouter()
	router.HandleFunc("/ping", handlePingRequest).Methods("GET")
	router.PathPrefix("/info").Handler(http.HandlerFunc(func(w http.ResponseWriter, r *http.Request) {
		handleDeviceInfoRequest(mac, credentials, w, r)
	})).Methods("GET")
	router.PathPrefix("/").Handler(http.HandlerFunc(func(w http.ResponseWriter, r *http.Request) {
		handleDeviceRedirect(mac, credentials, w, r)
	})).Methods("GET")
	router.PathPrefix("/").Handler(http.HandlerFunc(func(w http.ResponseWriter, r *http.Request) {
		OptionsGetOnly(w, r)
	})).Methods("OPTIONS")
	wg.Add(1)
	server := runHTTPServer(&wg, router, ":80")

	// update avahi service config and restart daemon
	beat := client.DeviceHeartbeat{
		MAC:     mac,
		Version: getPatchVersion(),
		Type:    soundDeviceType,
		PingStats: client.PingStats{
			StatsUpdatedAt: time.Now(),
		},
	}
	updateAvahiServiceConfig(beat, credentials, lastDeviceStatus)

	// start sending heartbeats and updating agent configs
	wsm := WebSocketManager{
		ConfigChannel:    make(chan client.DeviceAgentConfig, 100),
		HeartbeatChannel: make(chan interface{}, 100),
		APIOrigin:        apiOrigin,
		Credentials:      credentials,
		HeartbeatPath:    DeviceHeartbeatPath,
	}
	wg.Add(1)
	go wsm.sendHeartbeatHandler(ctx, &wg)

	wg.Add(1)
	go wsm.recvConfigHandler(ctx, &wg)

	// Start JACK autoconnector
	ac = NewAutoConnector()
	wg.Add(1)
	go ac.Run(ctx, &wg)

	// Start device mixer
	dmm := DeviceMixingManager{
		CurrentCaptureDevices:  map[string]bool{},
		CurrentPlaybackDevices: map[string]bool{},
		DeviceStream0Mapping:   map[string][]string{},
		DeviceCardMapping:      map[string]int{},
	}
	wg.Add(1)
	go dmm.Run(ctx, &wg)

	// start sending heartbeats and updating agent configs
	wg.Add(1)
	go sendDeviceHeartbeats(ctx, &wg, &beat, &wsm, &dmm)

	// Start a config handler to update config changes
	wg.Add(1)
	go deviceConfigUpdateHandler(ctx, &wg, &beat, &wsm, &dmm)

	// Wait for process exit signal, then terminate all goroutines
	<-exit
	shutdownHTTPServer(server)
	if wsm.IsInitialized {
		wsm.CloseConnection()
	}
	cancel()

	// wait for everything to complete
	wg.Wait()
}

// deviceConfigUpdateHandler receives and processes device config updates
func deviceConfigUpdateHandler(ctx context.Context, wg *sync.WaitGroup, beat *client.DeviceHeartbeat, wsm *WebSocketManager, dmm *DeviceMixingManager) {
	defer wg.Done()
	log.Info("Starting deviceConfigUpdateHandler")
	firstConfig := true

	for {
		select {
		case <-ctx.Done():
			log.Info("Stopping deviceConfigUpdateHandler")
			return
<<<<<<< HEAD
		}

		if newDeviceConfig != currentDeviceConfig {
			// remove secrets before logging
			sanitizedDeviceConfig := newDeviceConfig
			sanitizedDeviceConfig.AuthToken = strings.Repeat("X", len(newDeviceConfig.AuthToken))
			log.Info("Config updated", "value", sanitizedDeviceConfig)

			// Check if the new config indicates a disconnect from an audio server. If yes, kill the existing socket as well.
			if wsm.IsInitialized && (!bool(newDeviceConfig.Enabled) || newDeviceConfig.Host == "") {
				wsm.CloseConnection()
=======
		case newDeviceConfig := <-wsm.ConfigChannel:
			// just copy over parameters that we want to silently ignore
			currentDeviceConfig.Broadcast = newDeviceConfig.Broadcast
			currentDeviceConfig.ExpiresAt = newDeviceConfig.ExpiresAt

			if firstConfig || newDeviceConfig != currentDeviceConfig {
				// remove secrets before logging
				sanitizedDeviceConfig := newDeviceConfig
				sanitizedDeviceConfig.AuthToken = strings.Repeat("X", len(newDeviceConfig.AuthToken))
				log.Info("Config updated", "value", sanitizedDeviceConfig)

				// Check if the new config indicates a disconnect from an audio server. If yes, kill the existing socket as well.
				if wsm.IsInitialized && (!bool(newDeviceConfig.Enabled) || newDeviceConfig.Host == "") {
					wsm.CloseConnection()
				}
				// Force full device update on the first config received
				handleDeviceUpdate(beat, wsm.Credentials, newDeviceConfig, dmm, firstConfig)
				firstConfig = false
>>>>>>> 2aaba2fd
			}
		}
	}
}

// sendDeviceHeartbeats sends device heartbeat messages to the backend api, and receives config updates
func sendDeviceHeartbeats(ctx context.Context, wg *sync.WaitGroup, beat *client.DeviceHeartbeat, wsm *WebSocketManager, dmm *DeviceMixingManager) {
	defer wg.Done()
	log.Info("Starting sendDeviceHeartbeats")
	firstHeartbeat := true

	for {
		select {
		case <-ctx.Done():
			log.Info("Stopping sendDeviceHeartbeats")
			return
		default:
		}

		// reconcile device version to handle first-time startup where patch files may be missing
		if beat.Version == "" {
			beat.Version = getPatchVersion()
		}

		if currentDeviceConfig.Enabled && currentDeviceConfig.Host != "" {
			// device is connected to an audio server

			// Measure connection latency to the audio server
			MeasurePingStats(beat, wsm.APIOrigin, currentDeviceConfig.Host, currentDeviceConfig.AuthToken) // blocks for 5 seconds instead of time sleep

			// Initialize a socket connection (do nothing if already connected)
			err := wsm.InitConnection(wg, beat.MAC)
			if err == nil {
				// send heartbeat to channel, for delivery over websocket
				wsm.HeartbeatChannel <- *beat
				continue
			}

			// fallback to sending heartbeat to HTTP endpoint if there is an error with websocket
			log.Error(err, "Falling back to HTTP heartbeats")

		} else {
			// device is not connected to an audio server

			if firstHeartbeat {
				// don't sleep before sending first heartbeat
				firstHeartbeat = false
			} else {
				// sleep for heartbeat interval
				time.Sleep(HeartbeatInterval * time.Second)
			}

			// reset ping stats to be empty, with current timestamp
			beat.PingStats = client.PingStats{StatsUpdatedAt: time.Now()}
		}

		// there is no websocket connection to the api server, so send heartbeat to HTTP endpoint

		// send http heartbeat message to api server
		newDeviceConfig, err := sendHTTPHeartbeat(*beat, wsm.Credentials, wsm.APIOrigin)
		if err != nil {
			updateDeviceStatus(*beat, wsm.Credentials, "error")
			panic(err)
		}

		// send device config received from response to channel
		wsm.ConfigChannel <- newDeviceConfig
	}
}

// handleDeviceUpdate handles updates to device configuratiosn
<<<<<<< HEAD
func handleDeviceUpdate(beat *client.DeviceHeartbeat, credentials client.AgentCredentials, config client.DeviceAgentConfig) {
=======
func handleDeviceUpdate(beat *client.DeviceHeartbeat, credentials client.AgentCredentials, config client.AgentConfig, dmm *DeviceMixingManager, force bool) {
>>>>>>> 2aaba2fd
	// update current config sooner, so that other goroutines will have the most up-to-date version
	lastDeviceConfig := currentDeviceConfig
	currentDeviceConfig = config

	// update ALSA card settings
	if force || config.ALSAConfig != lastDeviceConfig.ALSAConfig {
		updateALSASettings(config)
	}

	// check if ALSA card settings was the only change
	lastDeviceConfig.ALSAConfig = config.ALSAConfig
	if config != lastDeviceConfig {
		// more changes required -> reset everything

		// update managed config files
		updateServiceConfigs(config, strings.Replace(beat.MAC, ":", "", -1))

		// shutdown or restart managed services
		ac.TeardownClient()
		dmm.Reset()
		restartAllServices(config)
		if config.Enabled && config.Host != "" && config.Type != "" {
			ac.SetupClient()
		}
	}

	// update device status in avahi service config, if necessary
	if config.Enabled {
		updateDeviceStatus(*beat, credentials, "connected")
	} else {
		updateDeviceStatus(*beat, credentials, "not connected")
	}
}

// getMACAddress retrieves ethernet device MAC address, via Linux kernel
func getMACAddress() string {
	macBytes, err := ioutil.ReadFile(PathToMACAddress)
	if err != nil {
		log.Error(err, "Unable to retrieve MAC address")
		panic(err)
	}

	// trip whitespace and convert to lowercase
	mac := strings.TrimSpace(string(macBytes))
	mac = strings.ToLower(mac)

	log.Info("Retrieved MAC address", "mac", mac)
	return mac
}

// getPatchVersion retrieves patch version for the device
func getPatchVersion() string {
	rawBytes, err := ioutil.ReadFile(fmt.Sprintf("%s/patch", AgentConfigDir))
	if err != nil {
		return ""
	}

	// trim whitespace
	patchVersion := strings.TrimSpace(string(rawBytes))

	log.Info("Retrieved patch version", "version", patchVersion)
	return patchVersion
}

// getSoundDeviceName retrieves alsa name for the sound device
func getSoundDeviceName() string {
	rawBytes, err := ioutil.ReadFile(fmt.Sprintf("%s/devicename", AgentConfigDir))
	if err != nil {
		log.Error(err, "Unable to retrieve name of sound device")
		panic(err)
	}
	return strings.TrimSpace(string(rawBytes))
}

// getSoundDeviceType retrieves alsa type for the sound device
func getSoundDeviceType() string {
	rawBytes, err := ioutil.ReadFile(fmt.Sprintf("%s/devicetype", AgentConfigDir))
	if err != nil {
		log.Error(err, "Unable to retrieve type of sound device")
		panic(err)
	}
	return strings.TrimSpace(string(rawBytes))
}

// updateALSASettings is used to update the settings for an ALSA sound card
<<<<<<< HEAD
func updateALSASettings(config client.DeviceAgentConfig) {
	switch soundDeviceType {
	case "snd_rpi_hifiberry_dacplusadc":
		fallthrough
	case "snd_rpi_hifiberry_dacplusadcpro":
		updateALSASettingsHiFiBerry(config)
	case "audioinjector-pi-soundcard":
		updateALSASettingsAudioInjector(config)
	case "USB Audio Device":
		updateALSASettingsUSBAudioDevice(config)
	case "USB PnP Sound Device":
		updateALSASettingsUSBPnPSoundDevice(config)
	default:
		log.Info("No ALSA alsa controls for sound device", "type", soundDeviceType)
	}
}

// updateALSASettings is used to update the settings for a HiFiBerry sound card
func updateALSASettingsHiFiBerry(config client.DeviceAgentConfig) {
	var v int
	amixerDevice := fmt.Sprintf("hw:%s", soundDeviceName)

	// ignore capture boost
	/*
		if config.CaptureBoost {
			v = 104
		} else {
			v = 0
		}
		cmd := exec.Command("/usr/bin/amixer", "-D", amixerDevice, "cset", "name='PGA Gain Left'", "--", fmt.Sprintf("%d", v))
		if err := cmd.Run(); err != nil {
			log.Error(err, "Unable to update 'PGA Gain Left'", "value", v)
		} else {
			log.Info("Updated 'PGA Gain Left'", "value", v)
		}
		cmd = exec.Command("/usr/bin/amixer", "-D", amixerDevice, "cset", "name='PGA Gain Right'", "--", fmt.Sprintf("%d", v))
		if err := cmd.Run(); err != nil {
			log.Error(err, "Unable to update 'PGA Gain Right'", "value", v)
		} else {
			log.Info("Updated 'PGA Gain Right'", "value", v)
=======
func updateALSASettings(config client.AgentConfig) {
	var val int
	re := regexp.MustCompile(ALSAInputSourceToken)
	deviceCardMap := getDeviceToNumMappings()
	for device, card := range deviceCardMap {
		controls := getALSAControls(card)
		// For digital bridges, set all control from AgentConfig
		// For analog bridges:
		//   * if EnableUSB is false, only set the hifiberry card controls
		//   * if EnableUSB is true, set all controls
		if soundDeviceName == "dummy" || bool(config.EnableUSB) || strings.Contains(device, "hifiberry") {
			for control := range controls {
				// NOTE: When setting mute controls, use the negation (because an ALSA value of 0 means mute)
				isInputSource := re.MatchString(control)
				if strings.HasSuffix(control, "Capture Volume") {
					setALSAControl(card, control, volumeString(config.CaptureVolume, config.CaptureMute))
				} else if strings.HasSuffix(control, "Capture Switch") {
					val = boolToInt(!config.CaptureMute)
					setALSAControl(card, control, fmt.Sprintf("%d", val))
				} else if strings.HasSuffix(control, "Playback Volume") {
					// For HiFiBerry cards, always enable this "Analogue Playback Volume" option
					if strings.Contains(device, "hifiberry") && control == "Analogue Playback Volume" {
						setALSAControl(card, control, "100%")
					} else if isInputSource {
						setALSAControl(card, control, volumeString(config.MonitorVolume, config.MonitorMute))
					} else {
						setALSAControl(card, control, volumeString(config.PlaybackVolume, config.PlaybackMute))
					}
				} else if strings.HasSuffix(control, "Playback Switch") {
					if isInputSource {
						val = boolToInt(!config.MonitorMute)
						setALSAControl(card, control, fmt.Sprintf("%d", val))
					} else {
						val = boolToInt(!config.PlaybackMute)
						setALSAControl(card, control, fmt.Sprintf("%d", val))
					}
				}
			}
>>>>>>> 2aaba2fd
		}
	}
}

<<<<<<< HEAD
// updateALSASettingsAudioInjector is used to update the settings for a Audio Injector Stereo sound card
func updateALSASettingsAudioInjector(config client.DeviceAgentConfig) {
	var v int
	amixerDevice := fmt.Sprintf("hw:%s", soundDeviceName)

	// enable built in mic with boost, if set
	if config.CaptureBoost {
		v = 1
	} else {
		v = 0
	}
	cmd := exec.Command("/usr/bin/amixer", "-D", amixerDevice, "cset", "name='Mic Boost Volume'", "--", fmt.Sprintf("%d", v))
	if err := cmd.Run(); err != nil {
		log.Error(err, "Unable to update 'Mic Boost Volume'", "value", v)
	} else {
		log.Info("Updated 'Mic Boost Volume'", "value", v)
	}
	cmd = exec.Command("/usr/bin/amixer", "-D", amixerDevice, "cset", "name='Input Mux'", "--", fmt.Sprintf("%d", v))
	if err := cmd.Run(); err != nil {
		log.Error(err, "Unable to update 'Input Mux'", "value", v)
	} else {
		log.Info("Updated 'Input Mux'", "value", v)
	}

	// set capture volume
	v = int(config.CaptureVolume * 31 / 100)
	cmd = exec.Command("/usr/bin/amixer", "-D", amixerDevice, "cset", "name='Capture Volume'", "--", fmt.Sprintf("%d", v))
	if err := cmd.Run(); err != nil {
		log.Error(err, "Unable to update 'Capture Volume'", "value", v)
	} else {
		log.Info("Updated 'Capture Volume'", "value", v)
	}

	// set playback volume
	v = int(config.PlaybackVolume * 127 / 100)
	cmd = exec.Command("/usr/bin/amixer", "-D", amixerDevice, "cset", "name='Master Playback Volume'", "--", fmt.Sprintf("%d,%d", v, v))
	if err := cmd.Run(); err != nil {
		log.Error(err, "Unable to update 'Master Playback Volume' to %d: %s", "value", v)
	} else {
		log.Info("Updated 'Master Playback Volume'", "value", v)
=======
// setALSAControl sets the value of an ALSA control
func setALSAControl(card int, control, value string) {
	cmd := exec.Command("/usr/bin/amixer", "-c", fmt.Sprintf("%d", card), "cset", fmt.Sprintf("name='%s'", control), "--", value)
	_, err := cmd.Output()
	if err != nil {
		log.Error(err, "Unable to set ALSA control", "card", card, "control", control)
>>>>>>> 2aaba2fd
	}
	log.Info("Updated ALSA control", "card", card, "control", control, "value", value)
}

<<<<<<< HEAD
// updateALSASettingsUSBAudioDevice is used to update the settings for a USB sound card
func updateALSASettingsUSBAudioDevice(config client.DeviceAgentConfig) {
	var v int
	amixerDevice := fmt.Sprintf("hw:%s", soundDeviceName)

	// set capture volume
	v = int(config.CaptureVolume * 35 / 100)
	cmd := exec.Command("/usr/bin/amixer", "-D", amixerDevice, "cset", "name='Mic Capture Volume'", "--", fmt.Sprintf("%d", v))
	if err := cmd.Run(); err != nil {
		log.Error(err, "Unable to update 'Mic Capture Volume'", "value", v)
	} else {
		log.Info("Updated 'Mic Capture Volume'", "value", v)
	}

	// set playback volume
	v = int(config.PlaybackVolume * 37 / 100)
	cmd = exec.Command("/usr/bin/amixer", "-D", amixerDevice, "cset", "name='Speaker Playback Volume'", "--", fmt.Sprintf("%d,%d", v, v))
	if err := cmd.Run(); err != nil {
		log.Error(err, "Unable to update 'Speaker Playback Volume' to %d: %s", "value", v)
	} else {
		log.Info("Updated 'Speaker Playback Volume'", "value", v)
=======
// getALSAControls returns a map of available capture/playback volume controls for a specific card
func getALSAControls(card int) map[string]bool {
	out, err := exec.Command("/usr/bin/amixer", "-c", fmt.Sprintf("%d", card), "controls").Output()
	if err != nil {
		log.Error(err, "Unable to get ALSA controls", "card", card)
		return nil
>>>>>>> 2aaba2fd
	}
	return parseALSAControls(string(out))
}

<<<<<<< HEAD
// updateALSASettingsUSBPnPSoundDevice is used to update the settings for a USB sound card
func updateALSASettingsUSBPnPSoundDevice(config client.DeviceAgentConfig) {
	var v int
	amixerDevice := fmt.Sprintf("hw:%s", soundDeviceName)

	// set capture volume
	v = int(config.CaptureVolume * 16 / 100)
	cmd := exec.Command("/usr/bin/amixer", "-D", amixerDevice, "cset", "name='Mic Capture Volume'", "--", fmt.Sprintf("%d", v))
	if err := cmd.Run(); err != nil {
		log.Error(err, "Unable to update 'Mic Capture Volume'", "value", v)
	} else {
		log.Info("Updated 'Mic Capture Volume'", "value", v)
	}

	// set playback volume
	v = int(config.PlaybackVolume * 151 / 100)
	cmd = exec.Command("/usr/bin/amixer", "-D", amixerDevice, "cset", "name='Speaker Playback Volume'", "--", fmt.Sprintf("%d,%d", v, v))
	if err := cmd.Run(); err != nil {
		log.Error(err, "Unable to update 'Speaker Playback Volume' to %d: %s", "value", v)
	} else {
		log.Info("Updated 'Speaker Playback Volume'", "value", v)
=======
// parseALSAControls parses all relevant volume controls of an ALSA card from `amixer controls`
func parseALSAControls(output string) map[string]bool {
	controls := map[string]bool{}
	lines := strings.Split(output, "\n")
	r := regexp.MustCompile(`numid=(\d+),iface=(\w+),name='(.*(Playback Volume|Playback Switch|Capture Volume|Capture Switch))'`)
	for _, line := range lines {
		matches := r.FindAllStringSubmatch(line, -1)
		if len(matches) == 1 {
			controls[matches[0][3]] = true
		}
>>>>>>> 2aaba2fd
	}
	return controls
}

// updateAvahiServiceConfig generates a new /etc/avahi/services/jacktrip-agent.service file
func updateAvahiServiceConfig(beat client.DeviceHeartbeat, credentials client.AgentCredentials, status string) {
	// ensure config directory exists
	err := os.MkdirAll("/tmp/avahi/services", 0755)
	if err != nil {
		log.Error(err, "Failed to create directory", "path", "/tmp/avahi/services")
		return
	}

	apiHash := client.GetAPIHash(credentials.APISecret)
	avahiServiceConfig := fmt.Sprintf(`<?xml version="1.0" standalone='no'?><!--*-nxml-*-->
<!DOCTYPE service-group SYSTEM "avahi-service.dtd">
<service-group>
	<name replace-wildcards="yes">JackTrip Agent on %%h</name>
	<service>
		<type>_http._tcp</type>
		<port>80</port>
		<txt-record value-format="text">status=%s</txt-record>
		<txt-record value-format="text">version=%s</txt-record>
		<txt-record value-format="text">mac=%s</txt-record>
		<txt-record value-format="text">apiHash=%s</txt-record>
	</service>
</service-group>
`, status, beat.Version, beat.MAC, apiHash)

	err = ioutil.WriteFile(PathToAvahiServiceFile, []byte(avahiServiceConfig), 0644)
	if err != nil {
		log.Error(err, "Failed to save avahi service config", "path", PathToAvahiServiceFile)
		return
	}
	log.Info(fmt.Sprintf("Updated Avahi service status to %s", status))
}

// updateDeviceStatus updates the device status, including avahi config, if it has changed
func updateDeviceStatus(beat client.DeviceHeartbeat, credentials client.AgentCredentials, status string) {
	log.Info(fmt.Sprintf("Updated device status to %s", status))
	if lastDeviceStatus != status {
		updateAvahiServiceConfig(beat, credentials, status)
		lastDeviceStatus = status
	}
}

// handleDeviceInfoRequest returns information about a device
func handleDeviceInfoRequest(mac string, credentials client.AgentCredentials, w http.ResponseWriter, r *http.Request) {
	apiHash := client.GetAPIHash(credentials.APISecret)
	deviceInfo := struct {
		APIPrefix string `json:"apiPrefix"`
		APIHash   string `json:"apiHash"`
		MAC       string `json:"mac"`
	}{
		APIPrefix: credentials.APIPrefix,
		APIHash:   apiHash,
		MAC:       mac,
	}
	RespondJSON(w, http.StatusOK, deviceInfo)
}

// handleDeviceRedirect redirects all requests to devices in jacktrip web application
func handleDeviceRedirect(mac string, credentials client.AgentCredentials, w http.ResponseWriter, r *http.Request) {
	apiHash := client.GetAPIHash(credentials.APISecret)
	w.Header().Set("Location", fmt.Sprintf(DevicesRedirectURL, mac, credentials.APIPrefix, apiHash))
	w.Header().Set("Access-Control-Allow-Origin", "*")
	w.WriteHeader(http.StatusSeeOther)
}<|MERGE_RESOLUTION|>--- conflicted
+++ resolved
@@ -184,24 +184,7 @@
 		case <-ctx.Done():
 			log.Info("Stopping deviceConfigUpdateHandler")
 			return
-<<<<<<< HEAD
-		}
-
-		if newDeviceConfig != currentDeviceConfig {
-			// remove secrets before logging
-			sanitizedDeviceConfig := newDeviceConfig
-			sanitizedDeviceConfig.AuthToken = strings.Repeat("X", len(newDeviceConfig.AuthToken))
-			log.Info("Config updated", "value", sanitizedDeviceConfig)
-
-			// Check if the new config indicates a disconnect from an audio server. If yes, kill the existing socket as well.
-			if wsm.IsInitialized && (!bool(newDeviceConfig.Enabled) || newDeviceConfig.Host == "") {
-				wsm.CloseConnection()
-=======
 		case newDeviceConfig := <-wsm.ConfigChannel:
-			// just copy over parameters that we want to silently ignore
-			currentDeviceConfig.Broadcast = newDeviceConfig.Broadcast
-			currentDeviceConfig.ExpiresAt = newDeviceConfig.ExpiresAt
-
 			if firstConfig || newDeviceConfig != currentDeviceConfig {
 				// remove secrets before logging
 				sanitizedDeviceConfig := newDeviceConfig
@@ -215,7 +198,6 @@
 				// Force full device update on the first config received
 				handleDeviceUpdate(beat, wsm.Credentials, newDeviceConfig, dmm, firstConfig)
 				firstConfig = false
->>>>>>> 2aaba2fd
 			}
 		}
 	}
@@ -287,11 +269,7 @@
 }
 
 // handleDeviceUpdate handles updates to device configuratiosn
-<<<<<<< HEAD
-func handleDeviceUpdate(beat *client.DeviceHeartbeat, credentials client.AgentCredentials, config client.DeviceAgentConfig) {
-=======
-func handleDeviceUpdate(beat *client.DeviceHeartbeat, credentials client.AgentCredentials, config client.AgentConfig, dmm *DeviceMixingManager, force bool) {
->>>>>>> 2aaba2fd
+func handleDeviceUpdate(beat *client.DeviceHeartbeat, credentials client.AgentCredentials, config client.DeviceAgentConfig, dmm *DeviceMixingManager, force bool) {
 	// update current config sooner, so that other goroutines will have the most up-to-date version
 	lastDeviceConfig := currentDeviceConfig
 	currentDeviceConfig = config
@@ -377,49 +355,7 @@
 }
 
 // updateALSASettings is used to update the settings for an ALSA sound card
-<<<<<<< HEAD
 func updateALSASettings(config client.DeviceAgentConfig) {
-	switch soundDeviceType {
-	case "snd_rpi_hifiberry_dacplusadc":
-		fallthrough
-	case "snd_rpi_hifiberry_dacplusadcpro":
-		updateALSASettingsHiFiBerry(config)
-	case "audioinjector-pi-soundcard":
-		updateALSASettingsAudioInjector(config)
-	case "USB Audio Device":
-		updateALSASettingsUSBAudioDevice(config)
-	case "USB PnP Sound Device":
-		updateALSASettingsUSBPnPSoundDevice(config)
-	default:
-		log.Info("No ALSA alsa controls for sound device", "type", soundDeviceType)
-	}
-}
-
-// updateALSASettings is used to update the settings for a HiFiBerry sound card
-func updateALSASettingsHiFiBerry(config client.DeviceAgentConfig) {
-	var v int
-	amixerDevice := fmt.Sprintf("hw:%s", soundDeviceName)
-
-	// ignore capture boost
-	/*
-		if config.CaptureBoost {
-			v = 104
-		} else {
-			v = 0
-		}
-		cmd := exec.Command("/usr/bin/amixer", "-D", amixerDevice, "cset", "name='PGA Gain Left'", "--", fmt.Sprintf("%d", v))
-		if err := cmd.Run(); err != nil {
-			log.Error(err, "Unable to update 'PGA Gain Left'", "value", v)
-		} else {
-			log.Info("Updated 'PGA Gain Left'", "value", v)
-		}
-		cmd = exec.Command("/usr/bin/amixer", "-D", amixerDevice, "cset", "name='PGA Gain Right'", "--", fmt.Sprintf("%d", v))
-		if err := cmd.Run(); err != nil {
-			log.Error(err, "Unable to update 'PGA Gain Right'", "value", v)
-		} else {
-			log.Info("Updated 'PGA Gain Right'", "value", v)
-=======
-func updateALSASettings(config client.AgentConfig) {
 	var val int
 	re := regexp.MustCompile(ALSAInputSourceToken)
 	deviceCardMap := getDeviceToNumMappings()
@@ -457,121 +393,30 @@
 					}
 				}
 			}
->>>>>>> 2aaba2fd
-		}
-	}
-}
-
-<<<<<<< HEAD
-// updateALSASettingsAudioInjector is used to update the settings for a Audio Injector Stereo sound card
-func updateALSASettingsAudioInjector(config client.DeviceAgentConfig) {
-	var v int
-	amixerDevice := fmt.Sprintf("hw:%s", soundDeviceName)
-
-	// enable built in mic with boost, if set
-	if config.CaptureBoost {
-		v = 1
-	} else {
-		v = 0
-	}
-	cmd := exec.Command("/usr/bin/amixer", "-D", amixerDevice, "cset", "name='Mic Boost Volume'", "--", fmt.Sprintf("%d", v))
-	if err := cmd.Run(); err != nil {
-		log.Error(err, "Unable to update 'Mic Boost Volume'", "value", v)
-	} else {
-		log.Info("Updated 'Mic Boost Volume'", "value", v)
-	}
-	cmd = exec.Command("/usr/bin/amixer", "-D", amixerDevice, "cset", "name='Input Mux'", "--", fmt.Sprintf("%d", v))
-	if err := cmd.Run(); err != nil {
-		log.Error(err, "Unable to update 'Input Mux'", "value", v)
-	} else {
-		log.Info("Updated 'Input Mux'", "value", v)
-	}
-
-	// set capture volume
-	v = int(config.CaptureVolume * 31 / 100)
-	cmd = exec.Command("/usr/bin/amixer", "-D", amixerDevice, "cset", "name='Capture Volume'", "--", fmt.Sprintf("%d", v))
-	if err := cmd.Run(); err != nil {
-		log.Error(err, "Unable to update 'Capture Volume'", "value", v)
-	} else {
-		log.Info("Updated 'Capture Volume'", "value", v)
-	}
-
-	// set playback volume
-	v = int(config.PlaybackVolume * 127 / 100)
-	cmd = exec.Command("/usr/bin/amixer", "-D", amixerDevice, "cset", "name='Master Playback Volume'", "--", fmt.Sprintf("%d,%d", v, v))
-	if err := cmd.Run(); err != nil {
-		log.Error(err, "Unable to update 'Master Playback Volume' to %d: %s", "value", v)
-	} else {
-		log.Info("Updated 'Master Playback Volume'", "value", v)
-=======
+		}
+	}
+}
+
 // setALSAControl sets the value of an ALSA control
 func setALSAControl(card int, control, value string) {
 	cmd := exec.Command("/usr/bin/amixer", "-c", fmt.Sprintf("%d", card), "cset", fmt.Sprintf("name='%s'", control), "--", value)
 	_, err := cmd.Output()
 	if err != nil {
 		log.Error(err, "Unable to set ALSA control", "card", card, "control", control)
->>>>>>> 2aaba2fd
 	}
 	log.Info("Updated ALSA control", "card", card, "control", control, "value", value)
 }
 
-<<<<<<< HEAD
-// updateALSASettingsUSBAudioDevice is used to update the settings for a USB sound card
-func updateALSASettingsUSBAudioDevice(config client.DeviceAgentConfig) {
-	var v int
-	amixerDevice := fmt.Sprintf("hw:%s", soundDeviceName)
-
-	// set capture volume
-	v = int(config.CaptureVolume * 35 / 100)
-	cmd := exec.Command("/usr/bin/amixer", "-D", amixerDevice, "cset", "name='Mic Capture Volume'", "--", fmt.Sprintf("%d", v))
-	if err := cmd.Run(); err != nil {
-		log.Error(err, "Unable to update 'Mic Capture Volume'", "value", v)
-	} else {
-		log.Info("Updated 'Mic Capture Volume'", "value", v)
-	}
-
-	// set playback volume
-	v = int(config.PlaybackVolume * 37 / 100)
-	cmd = exec.Command("/usr/bin/amixer", "-D", amixerDevice, "cset", "name='Speaker Playback Volume'", "--", fmt.Sprintf("%d,%d", v, v))
-	if err := cmd.Run(); err != nil {
-		log.Error(err, "Unable to update 'Speaker Playback Volume' to %d: %s", "value", v)
-	} else {
-		log.Info("Updated 'Speaker Playback Volume'", "value", v)
-=======
 // getALSAControls returns a map of available capture/playback volume controls for a specific card
 func getALSAControls(card int) map[string]bool {
 	out, err := exec.Command("/usr/bin/amixer", "-c", fmt.Sprintf("%d", card), "controls").Output()
 	if err != nil {
 		log.Error(err, "Unable to get ALSA controls", "card", card)
 		return nil
->>>>>>> 2aaba2fd
 	}
 	return parseALSAControls(string(out))
 }
 
-<<<<<<< HEAD
-// updateALSASettingsUSBPnPSoundDevice is used to update the settings for a USB sound card
-func updateALSASettingsUSBPnPSoundDevice(config client.DeviceAgentConfig) {
-	var v int
-	amixerDevice := fmt.Sprintf("hw:%s", soundDeviceName)
-
-	// set capture volume
-	v = int(config.CaptureVolume * 16 / 100)
-	cmd := exec.Command("/usr/bin/amixer", "-D", amixerDevice, "cset", "name='Mic Capture Volume'", "--", fmt.Sprintf("%d", v))
-	if err := cmd.Run(); err != nil {
-		log.Error(err, "Unable to update 'Mic Capture Volume'", "value", v)
-	} else {
-		log.Info("Updated 'Mic Capture Volume'", "value", v)
-	}
-
-	// set playback volume
-	v = int(config.PlaybackVolume * 151 / 100)
-	cmd = exec.Command("/usr/bin/amixer", "-D", amixerDevice, "cset", "name='Speaker Playback Volume'", "--", fmt.Sprintf("%d,%d", v, v))
-	if err := cmd.Run(); err != nil {
-		log.Error(err, "Unable to update 'Speaker Playback Volume' to %d: %s", "value", v)
-	} else {
-		log.Info("Updated 'Speaker Playback Volume'", "value", v)
-=======
 // parseALSAControls parses all relevant volume controls of an ALSA card from `amixer controls`
 func parseALSAControls(output string) map[string]bool {
 	controls := map[string]bool{}
@@ -582,7 +427,6 @@
 		if len(matches) == 1 {
 			controls[matches[0][3]] = true
 		}
->>>>>>> 2aaba2fd
 	}
 	return controls
 }
