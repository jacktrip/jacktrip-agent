--- conflicted
+++ resolved
@@ -114,7 +114,6 @@
 	wg.Add(1)
 	wsm := WebSocketManager{ConfigChannel: make(chan client.AgentConfig, 100), PingStatsChannel: make(chan client.PingStats, 100)}
 	go runDeviceConfigPinger(&wg, &ping, &wsm, apiOrigin)
-<<<<<<< HEAD
 	wg.Add(1)
 	go wsm.sendPingStatsHandler(&wg, &ping, apiOrigin)
 	wg.Add(1)
@@ -123,18 +122,11 @@
 	// Start a config handler to update config changes
 	wg.Add(1)
 	go configUpdateHandler(&wg, &ping, &wsm)
-=======
-
-	// Start a config handler to update config changes
-	wg.Add(1)
-	go runConfigUpdateHandler(&wg, &ping, &wsm)
->>>>>>> a015a58a
 
 	// wait for everything to complete
 	wg.Wait()
 }
 
-<<<<<<< HEAD
 func configUpdateHandler(wg *sync.WaitGroup, ping *client.AgentPing, wsm *WebSocketManager) {
 	defer wg.Done()
 	log.Info("Starting getDeviceConfigHandler")
@@ -151,28 +143,6 @@
 			}
 			handleDeviceUpdate(ping, newDeviceConfig)
 		}
-=======
-func runConfigUpdateHandler(wg *sync.WaitGroup, ping *client.AgentPing, wsm *WebSocketManager) {
-	defer wg.Done()
-	log.Info("Starting getDeviceConfigHandler")
-	for {
-		select {
-		case newDeviceConfig, ok := <-wsm.ConfigChannel:
-			if !ok {
-				log.Info("Config channel is closed")
-				return
-			}
-			if newDeviceConfig != currentDeviceConfig {
-				// Check if the new config indicates a disconnect from an audio server. If yes, kill the existing socket as well.
-				if wsm.IsInitialized == true && (newDeviceConfig.Enabled == false || newDeviceConfig.Host == "") {
-					wsm.CloseConnection()
-				}
-				handleDeviceUpdate(ping, newDeviceConfig)
-			}
-		default:
-		}
-		time.Sleep(10 * time.Millisecond)
->>>>>>> a015a58a
 	}
 }
 
@@ -183,7 +153,6 @@
 
 	for {
 		// If the device isn't connected to an audio server, there is no socket connection to the api server so use a regular ping endpoint.
-<<<<<<< HEAD
 		if !wsm.IsInitialized || currentDeviceConfig.Host == "" {
 			newDeviceConfig, err := sendPing(*ping, apiOrigin)
 
@@ -205,35 +174,6 @@
 			wsm.PingStatsChannel <- ping.PingStats
 		} else {
 			time.Sleep(AgentPingInterval * time.Second)
-=======
-		if wsm.IsInitialized == false || currentDeviceConfig.Host == "" {
-			newDeviceConfig, err := sendPing(*ping, apiOrigin)
-			if err != nil {
-				updateDeviceStatus(ping, "error")
-				panic(err)
-			}
-
-			if newDeviceConfig != currentDeviceConfig {
-				wsm.ConfigChannel <- newDeviceConfig
-			}
-		}
-
-		if currentDeviceConfig.Enabled == true && currentDeviceConfig.Host != "" {
-			// Initialize a socket connection
-			err := wsm.InitConnection(wg, ping, apiOrigin, DeviceStatusPath)
-			if err != nil {
-				updateDeviceStatus(ping, "error")
-			}
-
-			// Measure connection latency to the audio server
-			MeasurePingStats(ping, apiOrigin, currentDeviceConfig.Host, HTTPServerPort) // blocks for 5 seconds instead of time sleep
-		} else {
-			time.Sleep(AgentPingInterval * time.Second)
-		}
-
-		if currentDeviceConfig.Enabled == true && currentDeviceConfig.Host != "" {
-			wsm.PingStatsChannel <- ping.PingStats
->>>>>>> a015a58a
 		}
 	}
 }
